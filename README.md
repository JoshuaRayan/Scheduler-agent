# Smart Scheduler AI Agent

A smart meeting scheduling assistant that uses AI to understand natural language requests and manage your calendar. The application features voice input, text-to-speech responses, and intelligent calendar management.

## Features

- 🤖 AI-powered natural language processing for scheduling requests (LangGraph with Gemini)
- 🎤 Voice input support with real-time speech recognition
- 🔊 Text-to-speech responses using Deepgram TTS
- 📅 Google Calendar integration for managing meetings
- 💬 Interactive chat interface with real-time updates via WebSockets
- 📱 Responsive design for both desktop and mobile
- 🔄 Automatic timezone handling (IST/UTC)

## Codebase Structure

This project is organized to separate concerns, making it modular and easier to understand. The application's core logic and API endpoints are managed by `main.py`.

Here's a high-level overview of the architecture:


<<<<<<< HEAD
![Architecture Diagram](images/your-diagram.png)
=======
graph TD
    flowchart LR
    A["User/Browser"] -- "HTTP" --> B["Backend Entry Point: main.py (FastAPI App)"]
    B -- "Initializes" --> C["SmartSchedulerAgent: graph_agent.py"]
    B -- "Initializes" --> D["VoiceHandler: voice_handler.py"]
    C -- "Uses" --> E["CalendarTool: calendar_tool.py"]
    C -- "Uses" --> F["LLM Provider: llm_provider.py"]
    D -- "Deepgram API" --> G["Deepgram Service"]
    E -- "Google Calendar API" --> H["Google Calendar Service"]
    C -- "Reads Config" --> I["Configuration: config.py"]
    D -- "Reads Config" --> I
    E -- "Reads Config" --> I
    F -- "Reads Config" --> I
    B -- "Serves" --> J["Frontend: templates/index.html"]
    style A fill:#f9f,stroke:#333,stroke-width:2px
    style B fill:#fbb,stroke:#333,stroke-width:2px
    style C fill:#ddf,stroke:#333,stroke-width:2px
    style D fill:#ffd,stroke:#333,stroke-width:2px
    style E fill:#eef,stroke:#333,stroke-width:2px
    style F fill:#cec,stroke:#333,stroke-width:2px
    style G fill:#eee,stroke:#333,stroke-width:2px
    style H fill:#eee,stroke:#333,stroke-width:2px
    style I fill:#fef,stroke:#333,stroke-width:2px
    style J fill:#bbf,stroke:#333,stroke-width:2px

>>>>>>> 19620ff2


**Explanation of Components:**

*   **User/Browser:** The end-user interacting with the web application through their browser.
*   **Frontend (`templates/index.html`):** The client-side HTML, CSS, and JavaScript that provides the chat interface, microphone input, and displays responses. It communicates with the backend via HTTP API calls (for chat, booking, TTS, STT) and serves the main interface.
*   **Backend Entry Point (`main.py`):** This is the central FastAPI application file. It sets up the web server, defines API endpoints (for chat, booking, speech-to-text, text-to-speech, calendar, and OAuth), and initializes the `SmartSchedulerAgent` and `VoiceHandler`. This file orchestrates the overall application flow.
*   **SmartSchedulerAgent (`graph_agent.py`):** The core AI agent built with LangGraph. It manages the conversational state, invokes various tools (like `CalendarTool`), and uses an LLM to decide the next action based on user input and conversation context. This is where the intelligent decision-making and workflow orchestration happen.
*   **CalendarTool (`calendar_tool.py`):** A custom tool specifically designed for Google Calendar interactions. It handles authentication with Google Calendar API, finding available time slots, creating new meetings, and retrieving existing events. It abstracts away the complexities of the Google Calendar API from the agent.
*   **LLM Provider (`llm_provider.py`):** A utility module responsible for initializing and providing the Language Model (LLM) instances, such as Google Gemini or Groq, based on the application's configuration. It ensures that the `SmartSchedulerAgent` has access to the appropriate LLM.
*   **VoiceHandler (`voice_handler.py`):** Manages all speech-related functionalities, including converting speech-to-text (STT) and text-to-speech (TTS) using the Deepgram API. It provides a convenient interface for the backend to handle audio inputs and outputs.
*   **Configuration (`config.py`):** Stores all environment-dependent settings and API keys, such as Google API keys, Deepgram API key, Google Calendar scopes, and server host/port. This centralizes configuration and keeps sensitive information out of the main codebase.
*   **Deepgram Service:** The external Deepgram API, utilized by the `VoiceHandler` for high-quality speech-to-text (STT) and text-to-speech (TTS) functionalities.
*   **Google Calendar Service:** The external Google Calendar API for managing calendar events, used by the `CalendarTool`.

This modular structure ensures a clear separation of concerns, making the codebase more maintainable, scalable, and easier to understand for developers. The LangGraph framework within `graph_agent.py` effectively manages the complex conversational state and orchestrates the execution of different components based on the user's needs.

## Prerequisites

- Python 3.8 or higher
- Google Cloud Platform account with Calendar API enabled
- Google Gemini API key
- Deepgram API key
- Modern web browser with microphone support

## Setup Instructions

1. **Clone the repository**
   ```bash
   git clone <repository-url>
   cd nextdimention
   ```

2. **Create and activate a virtual environment**
   ```bash
   # Windows
   python -m venv venv
   .\venv\Scripts\activate

   # macOS/Linux
   python3 -m venv venv
   source venv/bin/activate
   ```

3. **Install dependencies**
   ```bash
   pip install -r requirements.txt
   ```

4. **Set up environment variables**
   - Create a `.env` file in the root directory of your project.
   - Fill in your API keys and credentials in the `.env` file. You can use `.env.example` as a template (if provided):
     - `GOOGLE_API_KEY`: Your Google Gemini API key
     - `DEEPGRAM_API_KEY`: Your Deepgram API key
     - `GOOGLE_CLIENT_ID`: Google OAuth Client ID for Calendar API
     - `GOOGLE_CLIENT_SECRET`: Google OAuth Client Secret for Calendar API
     - `REDIRECT_URI`: Should be `http://localhost:5000/oauth2callback` for local development
     - `LLM_PROVIDER`: (Optional) `gemini` (default) or `groq` if you want to use Groq LLMs.
     - `GROQ_API_KEY`: Your Groq API key (only if `LLM_PROVIDER` is set to `groq`)

5. **Configure Google Calendar API**
   - Go to [Google Cloud Console](https://console.cloud.google.com)
   - Create a new project or select an existing one
   - Enable the Google Calendar API
   - Create OAuth 2.0 Client ID credentials (Web application type)
   - Add `http://localhost:5000/oauth2callback` as an authorized redirect URI
   - Make sure your `GOOGLE_CLIENT_ID` and `GOOGLE_CLIENT_SECRET` are correctly added to your `.env` file.

## Running the Application

1. **Start the FastAPI server**
   From the root directory of your project, run:
   ```bash
   python main.py
   ```

2. **Access the application**
   - Open your browser and go to `http://localhost:5000`
   - On first use, you will be prompted to authenticate with Google Calendar via your browser.

## Usage

1. **Scheduling a Meeting**
   - Type or speak your scheduling request (e.g., "Schedule a 1-hour meeting tomorrow afternoon")
   - The AI will parse your request and check calendar availability
   - Select from available time slots (if prompted)
   - Confirm the meeting details

2. **Voice Commands**
   - Click and hold the microphone button to start recording
   - Speak your request clearly
   - Release the button to send your request

3. **Quick Actions**
   - Use the quick action buttons for common scheduling requests

## Troubleshooting

1. **Google Calendar Authentication Issues**
   - Ensure your OAuth credentials are correctly configured in `.env`.
   - Verify that `http://localhost:5000/oauth2callback` is listed as an authorized redirect URI in your Google Cloud Console.
   - Check network connectivity and API quotas.

2. **Voice Recognition/TTS Problems (Deepgram)**
   - Check microphone permissions in your browser.
   - Ensure your `DEEPGRAM_API_KEY` is correct in `.env`.
   - Check Deepgram API status and usage limits.

3. **General API Key Issues**
   - Verify all API keys (`GOOGLE_API_KEY`, `DEEPGRAM_API_KEY`, `GOOGLE_CLIENT_ID`, `GOOGLE_CLIENT_SECRET`, `GROQ_API_KEY` if used) are correctly set in `.env`.
   - Check API key quotas and limits for Gemini, Groq, and Deepgram.

4. **Module Not Found Errors**
   - Ensure you are running `python main.py` from the project root directory as specified in "Running the Application".
   - Confirm all dependencies are installed via `pip install -r requirements.txt`.

## Contributing

1. Fork the repository
2. Create a feature branch
3. Commit your changes
4. Push to the branch
5. Create a Pull Request

## License

This project is licensed under the MIT License - see the LICENSE file for details.

## Acknowledgments

- Google Calendar API
- Google Gemini AI
- Deepgram (for Speech-to-Text and Text-to-Speech)
- FastAPI Framework
- LangChain & LangGraph
- Groq (optional LLM provider)<|MERGE_RESOLUTION|>--- conflicted
+++ resolved
@@ -19,23 +19,25 @@
 Here's a high-level overview of the architecture:
 
 
-<<<<<<< HEAD
-![Architecture Diagram](images/your-diagram.png)
-=======
 graph TD
     flowchart LR
     A["User/Browser"] -- "HTTP" --> B["Backend Entry Point: main.py (FastAPI App)"]
     B -- "Initializes" --> C["SmartSchedulerAgent: graph_agent.py"]
     B -- "Initializes" --> D["VoiceHandler: voice_handler.py"]
+
     C -- "Uses" --> E["CalendarTool: calendar_tool.py"]
     C -- "Uses" --> F["LLM Provider: llm_provider.py"]
+
     D -- "Deepgram API" --> G["Deepgram Service"]
     E -- "Google Calendar API" --> H["Google Calendar Service"]
+
     C -- "Reads Config" --> I["Configuration: config.py"]
     D -- "Reads Config" --> I
     E -- "Reads Config" --> I
     F -- "Reads Config" --> I
+
     B -- "Serves" --> J["Frontend: templates/index.html"]
+
     style A fill:#f9f,stroke:#333,stroke-width:2px
     style B fill:#fbb,stroke:#333,stroke-width:2px
     style C fill:#ddf,stroke:#333,stroke-width:2px
@@ -47,7 +49,6 @@
     style I fill:#fef,stroke:#333,stroke-width:2px
     style J fill:#bbf,stroke:#333,stroke-width:2px
 
->>>>>>> 19620ff2
 
 
 **Explanation of Components:**
